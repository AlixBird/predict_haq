from __future__ import annotations

import logging
import os
from pathlib import Path
from typing import Tuple

import matplotlib.pyplot as plt
import pandas as pd
from roc_utils import compute_mean_roc
from roc_utils import compute_roc_bootstrap
from roc_utils import plot_mean_roc

logging.basicConfig(level=logging.INFO)
logger = logging.getLogger(__name__)
plt.style.use('ggplot')


def binarise_outcome(data: list, thresh: float) -> list:
    """Binarises list at a specified threshold

    Parameters
    ----------
    data : list
        list of floats
    thresh : float
        threshold to dichotomise at

    Returns
    -------
    list
        list of dichotomised data
    """
    return [1 if i > thresh else 0 for i in data]


def round_list(lst: list, k: int) -> list:
    """Round a list of floats

    Parameters
    ----------
    lst : list
        list
    k : int
        how many decimals to round to

    Returns
    -------
    list
        list of rounded values
    """
    return [round(float(i), k) for i in lst]


def get_roc_ci(
    dataframe: pd.DataFrame,
    x_name: str,
    y_name: str,
    legend_name: str,
    plt_color: str,
    thresh: float,
    title: str,
    plot: bool,
    n_bootstraps: int,
    random_state: int,
) -> dict:
    """Get ROCs, mean AUC and confidence intervals

    Parameters
    ----------
    dataframe : pd.DataFrame
        data of predicted values and actual HAQ
    x_name : str
        name of column for x data
    y_name : str
        name of column for y data
    legend_name : str
        legend description for plot
    plt_color : str
        color for plot
    thresh : float
        threshold to dichotomise outcome
    title : str
        plot title
    plot : bool
        whether to save plot to file
    n_bootstraps : int
        number of bootstraps to calc 95% CI
    random_state : int
        seed

    Returns
    -------
    dict
        dictionary of mean auc and 95% CI
    """
    # Convert outcome to binary
    Y = binarise_outcome(dataframe[y_name], thresh)

    # Bootstrap rocs
    rocs = compute_roc_bootstrap(
        X=dataframe[x_name], y=Y, pos_label=1,
        n_bootstrap=n_bootstraps,
        random_state=random_state,
        return_mean=False,
    )
<<<<<<< HEAD

    if plot:
        ret_mean = plot_mean_roc(
            rocs, show_ci=False, show_ti=True,
            color=plt_color, auto_flip=False, label=legend_name,
        )
    else:
        ret_mean = compute_mean_roc(rocs, auto_flip=False)

    dict_results = {
        'Result': title + legend_name,
        'AUC mean': round(ret_mean['auc_mean'], 4),
        '95% CI': str(round_list(ret_mean['auc95_ti'][0], 4)),
    }
=======
    # Plot mean roc with 95% CI
    roc_utils.plot_mean_roc(
        rocs, show_ci=True, show_ti=True,
        color=plt_color, auto_flip=False, label=legend_name,
    )
>>>>>>> d01bb91d

    return dict_results


def get_filename(handsorfeet: str, outcome: str) -> Tuple[str, str]:
    """Gets csv filename depending on input parameters

    Parameters
    ----------
    handsorfeet : str
        whether hands or feet xrays
    outcome : str
        Contemporaneous haq, future or change

    Returns
    -------
    Tuple[str,str]
        Returns filename for svdh data, and ai data
    """
    if 'Future' in outcome or 'change' in outcome:
        svdh_filename = handsorfeet+'_SVDH_Future_HAQ.csv'
        ai_filename = handsorfeet+'_Future_HAQ_AI.csv'
    else:
        svdh_filename = handsorfeet+'_SVDH_HAQ.csv'
        ai_filename = handsorfeet+'_HAQ_AI.csv'
    return svdh_filename, ai_filename


def get_title(outcome: str) -> str:
    """Get plot title

    Parameters
    ----------
    outcome : str
        Contemporaneous, future or change

    Returns
    -------
    str
        Title for plot
    """
    if outcome == 'HAQ':
        title = 'Contemporaneous HAQ'
    if outcome == 'Future_HAQ':
        title = '1-2 year HAQ'
    if outcome == 'HAQ_change':
        title = '1-2 year HAQ change'
    return title


def plot_rocs(hands_or_feet: str, outcome: str, figures_path: Path, title: str):
    """Saves plot to file

    Parameters
    ----------
    hands_or_feet : str
        Whether hands or feet, for plot title
    outcome : str
        Whether future, change or contemp, for plot title
    figures_path : Path
        _description_
    title : str
        _description_
    """
    plt.legend(fontsize=7, loc='lower right')
    plt.title(f'{title} - {hands_or_feet}')
    pngname = hands_or_feet+outcome+'.png'
    plt.savefig(figures_path / pngname, dpi=300)
    plt.close()


def prep_df_results(dict_results_ai: dict, dict_results_svdh: dict, path_df: Path) -> pd.DataFrame:
    """Combines results dicts into a dataframe

    Parameters
    ----------
    dict_results_ai : dict
        Results from AI
    dict_results_svdh : dict
        Results from human svdh
    path_df : Path
        Path to data

    Returns
    -------
    pd.DataFrame
        resulting dataframe of mean AUC, 95% CIs
    """
    # Save results as dataframe
    data_rows = pd.DataFrame.from_dict([dict_results_ai, dict_results_svdh])

    # Check if csv already exists
    # If so append the new data
    if os.path.isfile(path_df):
        results_df = pd.read_csv(
            path_df, index_col=False,
        ).reset_index(drop=True)
        results_df = pd.concat([results_df, data_rows], ignore_index=True)
    else:
        # If csv doesn't exist create new dataframe
        results_df = data_rows
    # Keep latest result if there are multiple of same result
    results_df = results_df.drop_duplicates(subset='Result', keep='last')
    return results_df


def plot_ai_vs_human_rocs(
        hands_or_feet: str,
        outcome: str,
        figures_path: Path,
        thresh: float,
        plot: bool = False,
        n_bootstraps: int = 10000,
        random_state: int = 2808,
):
    """Plots ROCs and 95% CIs comparing AI vs human performance at
    function prediction as measured by the HAQ

    Parameters
    ----------
    hands_or_feet : str
        Hand or feet xrays
    outcome : str
        Contemporaneous haq, future or change
    figures_path : Path
        Path to where figures are saved
    thresh : float
        Dichotomisting threshold for ROC construction
    plot : bool, optional
        Whether to save plot to file, by default False
    n_bootstraps : int, optional
        Num of bootstraps when calculating 95%CIs, by default 10000
    random_state : int, optional
        Seed, by default 2808
    """
    # Set csv filename to read in based on if Contemporaneous or future HAQ
    #  and hands or feet xrays
    logger.info(f'Processing {hands_or_feet} with outcome {outcome}')
    svdh_filename, ai_filename = get_filename(hands_or_feet, outcome)

    # Read in csvs
    human = pd.read_csv(figures_path / svdh_filename)
    ai = pd.read_csv(figures_path / ai_filename)

<<<<<<< HEAD
    # Get plot title
    title = get_title(outcome)

    # Plot ROC for AI
    dict_results_ai = get_roc_ci(
        ai,
        'Preds',
        'Targets',
        f'AI (n xrays={len(ai)}, pts={str(ai["Patient_ID"].nunique())})',
        plt_color='#377eb8',
        thresh=thresh,
        title=title,
        plot=plot,
        n_bootstraps=n_bootstraps,
        random_state=random_state,
    )

    # Plot ROC for svdh
    dict_results_svdh = get_roc_ci(
        human,
        'final_score',
        'HAQ',
        f'SvdH scores (n xrays={len(human)}, pts={str(human["Patient_ID"].nunique())})',
        plt_color='#ff7f00',
        thresh=thresh,
        title=title,
        plot=plot,
        n_bootstraps=n_bootstraps,
        random_state=random_state,
    )

    # Save ROCs as plots in folder specified by figures_path
    if plot:
        plot_rocs(hands_or_feet, outcome, figures_path, title)

    # Save results in dataframe
    results_df = prep_df_results(
        dict_results_ai, dict_results_svdh,
        figures_path / 'auc_results.csv',
    )
    results_df.to_csv(figures_path / 'auc_results.csv', index=False)
=======
    # Plot ROCs for both
    plot_roc_ci(ai, 'Preds', 'Targets', f'AI performance, n = {len(ai)}', plt_color='#377eb8')
    plot_roc_ci(
        human, 'final_score', 'HAQ',
        f'Human performance, n = {len(human)}', plt_color='#ff7f00',
    )

    # Save figure
    plt.legend(fontsize=9)
    plt.title(f'{outcome} {handsorfeet}')
    pngname = handsorfeet+outcome+'.png'
    plt.savefig(figures_path / pngname, dpi=300)
>>>>>>> d01bb91d
<|MERGE_RESOLUTION|>--- conflicted
+++ resolved
@@ -104,7 +104,7 @@
         random_state=random_state,
         return_mean=False,
     )
-<<<<<<< HEAD
+
 
     if plot:
         ret_mean = plot_mean_roc(
@@ -114,18 +114,12 @@
     else:
         ret_mean = compute_mean_roc(rocs, auto_flip=False)
 
+
     dict_results = {
         'Result': title + legend_name,
         'AUC mean': round(ret_mean['auc_mean'], 4),
         '95% CI': str(round_list(ret_mean['auc95_ti'][0], 4)),
     }
-=======
-    # Plot mean roc with 95% CI
-    roc_utils.plot_mean_roc(
-        rocs, show_ci=True, show_ti=True,
-        color=plt_color, auto_flip=False, label=legend_name,
-    )
->>>>>>> d01bb91d
 
     return dict_results
 
@@ -270,7 +264,6 @@
     human = pd.read_csv(figures_path / svdh_filename)
     ai = pd.read_csv(figures_path / ai_filename)
 
-<<<<<<< HEAD
     # Get plot title
     title = get_title(outcome)
 
@@ -312,17 +305,3 @@
         figures_path / 'auc_results.csv',
     )
     results_df.to_csv(figures_path / 'auc_results.csv', index=False)
-=======
-    # Plot ROCs for both
-    plot_roc_ci(ai, 'Preds', 'Targets', f'AI performance, n = {len(ai)}', plt_color='#377eb8')
-    plot_roc_ci(
-        human, 'final_score', 'HAQ',
-        f'Human performance, n = {len(human)}', plt_color='#ff7f00',
-    )
-
-    # Save figure
-    plt.legend(fontsize=9)
-    plt.title(f'{outcome} {handsorfeet}')
-    pngname = handsorfeet+outcome+'.png'
-    plt.savefig(figures_path / pngname, dpi=300)
->>>>>>> d01bb91d
